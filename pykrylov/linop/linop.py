--- conflicted
+++ resolved
@@ -67,64 +67,7 @@
         return self.__mul__(*args, **kwargs)
 
     def __mul__(self, x):
-<<<<<<< HEAD
-        raise NotImplementedError, 'Please subclass to implement __mul__.'
-
-
-    def __neg__(self):
-        # From http://goo.gl/y2feG
-        # It feels like there should be a better design.
-        class NegLinearOperator(self.__class__):
-            def __call__(*args, **kwargs):
-                Args = args[1:]
-                return -self(*Args, **kwargs)
-        neg = LinearOperator.__new__(NegLinearOperator)
-        neg.__dict__ = self.__dict__.copy()
-        return neg
-
-
-    #def __neg__(self):
-    #    # Implements -A for an operator A.
-    #    def call(*args, **kwargs):
-    #        return -self.__call__(*args, **kwargs)
-
-    #    nLinOp = type('nLinearOperator', (LinearOperator,), {'__call__': call})
-    #    new = nLinOp(self.nargin, self.nargout)
-
-    #    for n, v in inspect.getmembers(self):
-    #        if n != '__call__':
-    #            print 'Copying ', n
-    #            try:
-    #                setattr(new, n, v)
-    #            except:
-    #                print 'Cannot copy ', n
-    #                print '  ' + `v`
-    #                pass
-
-    #    new.reset_counters()
-
-    #    return new
-
-
-class IdentityOperator(LinearOperator):
-
-    def __init__(self, nargin, **kwargs):
-        kwargs.pop('symmetric')
-
-        super(IdentityOperator, self).__init__(nargin, nargin,
-                                               symmetric=True, **kwargs)
-
-
-    def __mul__(self, other):
-        if len(other) != self.nargin:
-            raise ShapeError, 'Multiplying with vector of wrong shape.'
-        return other[:]
-
-
-class ZeroOperator(LinearOperator):
-=======
         raise NotImplementedError('Please subclass to implement __mul__.')
->>>>>>> 46bd667b
 
     def __repr__(self):
         if self.symmetric:
