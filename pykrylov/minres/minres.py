"""
Solve the linear system

  A x = b

or the least-squares problem

  minimize ||Ax-b||

using Minres.  This is a line-by-line translation from Matlab code
available at http://www.stanford.edu/group/SOL/software/minres.htm.

.. moduleauthor:: D. Orban <dominique.orban@gerad.ca>
"""

<<<<<<< HEAD
from pykrylov.generic import KrylovMethod
=======
import numpy as np
>>>>>>> 46bd667b
from numpy import zeros, dot, empty
from math import sqrt
from pykrylov.tools.utils import check_symmetric



class Minres(KrylovMethod):
    """
    `K = Minres(A) ; K.solve(b)`

    This class implements the Minres iterative solver of Paige and Saunders.
    Minres solves the system of linear equations Ax = b
    or the least squares problem           min ||Ax - b||_2^2,
    where A is a symmetric matrix (possibly indefinite or singular)
    and b is a given vector.

    ``A`` should be given as a ``LinearOperator`` or as an explicit matrix such
    that ``y = A * x`` returns in ``y`` the result of applying the linear
    operator ``A`` to the vector ``x``.

    :keywords:

        :precon: optional preconditioner, given as an operator (None)
        :shift:  optional shift value                          (0.0)
        :show:   display information along the iterations      (True)
        :check:  perform some argument checks                  (True)
        :itnlim: maximum number of iterations                  (5n)
        :rtol:   relative stopping tolerance                   (1.0e-12)

    If precon is given, it must define a positive-definite preconditioner
    M = C*C'. The precon operator must be such that

        `x = precon(y)`

    returns the solution x to the linear system M*x = y, for any given y.

    If shift != 0, minres really solves (A - shift*I)x = b
    or the corresponding least squares problem if shift is an eigenvalue of A.

    The return values (as returned by the Matlab version of Minres) are stored
    in the members

        `x`, `istop`, `itn`, `rnorm`, `Arnorm`, `Anorm`, `Acond`, `ynorm`

    of the class, after completion of :meth:`solve`.

    Python version: Dominique Orban, Ecole Polytechnique de Montreal, 2008,
    translated and adapted from the Matlab version of Minres, written by

        Michael Saunders, SOL, Stanford University
        Sou Cheng Choi,  SCCM, Stanford University

    See also http://www.stanford.edu/group/SOL/software/minres.html
    """

#    02 Sep 2003: Date of Fortran 77 version, based on
#                 C. C. Paige and M. A. Saunders (1975),
#                 Solution of sparse indefinite systems of linear equations,
#                 SIAM J. Numer. Anal. 12(4), pp. 617-629.
#
#    02 Sep 2003: ||Ar|| now estimated as Arnorm.
#    17 Oct 2003: f77 version converted to MATLAB.
#    11 Jan 2008: MATLAB version converted to Python.

    def __init__(self, matvec, **kwargs):

        #  Initialize
        self.acronym = 'MINRES'
        self.first = 'Enter minres.   '
        self.last  = 'Exit  minres.   '
        self.msg = [' beta2 = 0.  If M = I, b and x are eigenvectors    ',  #-1
                    ' beta1 = 0.  The exact solution is  x = 0          ',  # 0
                    ' A solution to Ax = b was found, given rtol        ',  # 1
                    ' A least-squares solution was found, given rtol    ',  # 2
                    ' Reasonable accuracy achieved, given eps           ',  # 3
                    ' x has converged to an eigenvector                 ',  # 4
                    ' acond has exceeded 0.1/eps                        ',  # 5
                    ' The iteration limit was reached                   ',  # 6
                    ' Aname  does not define a symmetric matrix         ',  # 7
                    ' Mname  does not define a symmetric matrix         ',  # 8
                    ' Mname  does not define a pos-def preconditioner   ' ] # 9

<<<<<<< HEAD
        self.eps = self._Epsilon()

        KrylovMethod.__init__(self, matvec, **kwargs)

        self.name = 'Minimum Residual'
        self.acronym = 'MINRES'
        self.prefix = self.acronym + ': '
        self.residHistory = []     # Residual norms.
        self.resids = []           # Residual vectors.

    def _Epsilon(self):
        """
        Return approximate value of machine epsilon
        """
        one = 1.0
        eps = 1.0
        while (one + eps) > one:
            eps = eps / 2.0
        return eps*2.0
=======
        self.eps = np.finfo(np.double).eps
>>>>>>> 46bd667b

    def normof2(self, x,y):
        return sqrt(x**2 + y**2)

    def solve(self, b, **kwargs):

        A = self.matvec
        n = b.shape[0]
        x = zeros(n)

        # Read keyword arguments
        precon = kwargs.get('precon', None)
        shift  = kwargs.get('shift',  0.0)
        show   = kwargs.get('show',   True)
        check  = kwargs.get('check',  True)
        itnlim = kwargs.get('itnlim', 5*n)
        rtol   = kwargs.get('rtol',   1.0e-12)
        store_resids = kwargs.get('store_resids', False)

        # Transfer some pointers for readability
        eps = self.eps

        if show:
            print self.first + 'Solution of symmetric Ax = b'
            print 'n      =  %3d     precon =  %4s           shift  =  %23.14e'\
                % (n, (precon != None), shift)
            print 'itnlim =  %3d     rtol   =  %11.2e\n' % (itnlim, rtol)

        istop = 0;   itn = 0;     Anorm = 0.0;    Acond = 0.0;
        rnorm = 0.0; ynorm = 0.0; done  = False;

        #------------------------------------------------------------------
        # Set up y and v for the first Lanczos vector v1.
        # y  =  beta1 P' v1,  where  P = C**(-1).
        # v is really P' v1.
        #------------------------------------------------------------------
        r1 = b
        if precon is not None:
            y = precon(b)
        else:
            y = b.copy()
        beta1 = dot(b,y)

        #  Test for an indefinite preconditioner.
        #  If b = 0 exactly, stop with x = 0.
        if beta1 < 0:
            istop = 9
            self.show = True
            done = True

        if beta1 == 0.0:
            self.show = True
            done = True

        if beta1 > 0:
            beta1 = sqrt(beta1);       # Normalize y to get v1 later.
        self.residNorm0 = beta1

        self.residNorm0 = beta1        # Initial residual norm.

        # See if A is symmetric.
        if check:
            if not check_symmetric(A):  #, x=y):
                istop = 7
                done  = True
                self.show = True

        # See if preconditioner is symmetric.
        if check and (precon is not None):
            if not check_symmetric(precon):  #, y):
                istop = 8
                show = True
                done = True

        # -------------------------------------------------------------------
        # Initialize other quantities.
        # ------------------------------------------------------------------
        oldb   = 0.0;     beta   = beta1;   dbar   = 0.0;     epsln  = 0.0
        qrnorm = beta1;   phibar = beta1;   rhs1   = beta1;   Arnorm = 0.0
        rhs2   = 0.0;     tnorm2 = 0.0;     ynorm2 = 0.0
        cs     = -1.0;    sn     = 0.0
        w  = zeros(n)
        w2 = zeros(n)
        r2 = r1.copy()

        if show:
            print ' '*2
            head1 = '   Itn     x[0]     Compatible    LS'
            head2 = '       norm(A)  cond(A) gbar/|A|'   ###### Check gbar
            print head1 + head2

        # ---------------------------------------------------------------------
        # Main iteration loop.
        # --------------------------------------------------------------------
        if not done:                          # k = itn = 1 first time through
            while itn < itnlim:
                itn = itn  +  1

                # -------------------------------------------------------------
                # Obtain quantities for the next Lanczos vector vk+1, k=1,2,...
                # The general iteration is similar to the case k=1 with v0 = 0:
                #
                #   p1      = Operator * v1  -  beta1 * v0,
                #   alpha1  = v1'p1,
                #   q2      = p2  -  alpha1 * v1,
                #   beta2^2 = q2'q2,
                #   v2      = (1/beta2) q2.
                #
                # Again, y = betak P vk,  where  P = C**(-1).
                # .... more description needed.
                # -------------------------------------------------------------
                s = 1.0/beta                # Normalize previous vector (in y).
                v = s*y                     # v = vk if P = I

                y = A * v   #self.applyA(v,y)
                y -= shift*v  #y = (- shift)*v + y

                if itn >= 2:
                    y = y - (beta/oldb)*r1

                alfa = dot(v,y)           # alphak
                y    = (- alfa/beta)*r2 + y
                r1   = r2.copy()
                r2   = y.copy()
                if precon is not None: y = precon(r2)
                oldb   = beta               # oldb = betak
                beta   = dot(r2,y)          # beta = betak+1^2
                if beta < 0:
                    istop = 6
                    break
                beta   = sqrt(beta)
                tnorm2 = tnorm2 + alfa**2 + oldb**2 + beta**2

                if itn==1:                  # Initialize a few things.
                    if beta/beta1 <= 10*eps:  # beta2 = 0 or ~ 0.
                        istop = -1            # Terminate later.

                    # tnorm2 = alfa**2  ??
                    gmax   = abs(alfa)      # alpha1
                    gmin   = gmax             # alpha1

                # Apply previous rotation Qk-1 to get
                #   [deltak epslnk+1] = [cs  sn][dbark    0   ]
                #   [gbar k dbar k+1]   [sn -cs][alfak betak+1].

                oldeps = epsln
                delta  = cs * dbar  +  sn * alfa  # delta1 = 0         deltak
                gbar   = sn * dbar  -  cs * alfa  # gbar 1 = alfa1     gbar k

                # Note: There is severe cancellation in the computation of gbar
                #print ' sn = %21.15e\n dbar = %21.15e\n cs = %21.15e\n alfa = %21.15e\n sn*dbar-cs*alfa = %21.15e\n gbar =%21.15e' % (sn, dbar, cs, alfa, sn*dbar-cs*alfa, gbar)

                epsln  =               sn * beta  # epsln2 = 0         epslnk+1
                dbar   =            -  cs * beta  # dbar 2 = beta2     dbar k+1
                root   = self.normof2(gbar, dbar)
                Arnorm = phibar * root

                # Compute the next plane rotation Qk

                gamma  = self.normof2(gbar, beta)       # gammak
                gamma  = max(gamma, eps)
                cs     = gbar / gamma             # ck
                sn     = beta / gamma             # sk
                phi    = cs * phibar              # phik
                phibar = sn * phibar              # phibark+1

                # Update  x.

                denom = 1.0/gamma
                w1    = w2.copy()
                w2    = w.copy()
                w     = (v - oldeps*w1 - delta*w2) * denom
                x    += phi*w  #x     = x  +  phi*w

                # Go round again.

                gmax   = max(gmax, gamma)
                gmin   = min(gmin, gamma)
                z      = rhs1 / gamma
                ynorm2 = z**2  +  ynorm2
                rhs1   = rhs2 -  delta*z
                rhs2   =      -  epsln*z

                # Estimate various norms and test for convergence.

                Anorm  = sqrt(tnorm2)
                ynorm  = sqrt(ynorm2)
                epsa   = Anorm * eps
                epsx   = Anorm * ynorm * eps
                epsr   = Anorm * ynorm * rtol
                diag   = gbar
                if diag==0: diag = epsa

                qrnorm = phibar
                rnorm  = qrnorm
                test1  = rnorm / (Anorm*ynorm)     #  ||r|| / (||A|| ||x||)
                test2  = root  /  Anorm            # ||Ar|| / (||A|| ||r||)

                self.residHistory.append(rnorm)

                # Estimate  cond(A).
                # In this version we look at the diagonals of  R  in the
                # factorization of the lower Hessenberg matrix,  Q * H = R,
                # where H is the tridiagonal matrix from Lanczos with one
                # extra row, beta(k+1) e_k^T.

                Acond  = gmax/gmin

                # See if any of the stopping criteria are satisfied.
                # In rare cases istop is already -1 from above (Abar = const*I)

                if istop==0:
                    t1 = 1 + test1      # These tests work if rtol < eps
                    t2 = 1 + test2
                    if t2 <= 1: istop = 2
                    if t1 <= 1: istop = 1

                    if itn >= itnlim: istop = 6
                    if Acond >= 0.1/eps: istop = 4
                    if epsx >= beta1: istop = 3
                    # if rnorm <= epsx: istop = 2
                    # if rnorm <= epsr: istop = 1
                    if test2 <= rtol: istop = 2
                    if test1 <= rtol: istop = 1

                # See if it is time to print something.

                prnt   = False
                if n <= 40: prnt = True
                if itn <= 10: prnt = True
                if itn >= itnlim-10: prnt = True
                if (itn % 10)==0: prnt = True
                if qrnorm <= 10*epsx: prnt = True
                if qrnorm <= 10*epsr: prnt = True
                if Acond <= 1e-2/eps: prnt = True
                if istop !=  0: prnt = True

                if show and prnt:
                    str1 = '%6g %12.5e %10.3e' % (itn, x[0], test1)
                    str2 = ' %10.3e' % test2
                    str3 = ' %8.1e %8.1e %8.1e' % (Anorm, Acond, gbar/Anorm)
                    print str1 + str2 + str3

                if istop > 0: break

                if (itn % 10)==0: print ' '

        # Display final status.

        if show:
            last = self.last
            print last+' istop   =  %3g               itn   =%5g' % (istop,itn)
            print last+' Anorm   =  %12.4e      Acond =  %12.4e' %(Anorm,Acond)
            print last+' rnorm   =  %12.4e      ynorm =  %12.4e' % (rnorm,ynorm)
            print last+' Arnorm  =  %12.4e' % Arnorm
            print last+self.msg[istop+1]

<<<<<<< HEAD
        self.converged = istop in [1,2,3,4]
        self.bestSolution = self.x = x
        self.istop = istop
        self.itn = itn
        self.residNorm = self.rnorm = rnorm
=======
        self.x = self.bestSolution = x
        self.istop = istop
        self.itn = self.nMatvec = itn
        self.rnorm = self.residNorm = rnorm
>>>>>>> 46bd667b
        self.Arnorm = Arnorm
        self.Anorm = Anorm
        self.Acond = Acond
        self.ynorm = ynorm

        return<|MERGE_RESOLUTION|>--- conflicted
+++ resolved
@@ -13,11 +13,8 @@
 .. moduleauthor:: D. Orban <dominique.orban@gerad.ca>
 """
 
-<<<<<<< HEAD
 from pykrylov.generic import KrylovMethod
-=======
 import numpy as np
->>>>>>> 46bd667b
 from numpy import zeros, dot, empty
 from math import sqrt
 from pykrylov.tools.utils import check_symmetric
@@ -100,9 +97,6 @@
                     ' Mname  does not define a symmetric matrix         ',  # 8
                     ' Mname  does not define a pos-def preconditioner   ' ] # 9
 
-<<<<<<< HEAD
-        self.eps = self._Epsilon()
-
         KrylovMethod.__init__(self, matvec, **kwargs)
 
         self.name = 'Minimum Residual'
@@ -111,18 +105,7 @@
         self.residHistory = []     # Residual norms.
         self.resids = []           # Residual vectors.
 
-    def _Epsilon(self):
-        """
-        Return approximate value of machine epsilon
-        """
-        one = 1.0
-        eps = 1.0
-        while (one + eps) > one:
-            eps = eps / 2.0
-        return eps*2.0
-=======
         self.eps = np.finfo(np.double).eps
->>>>>>> 46bd667b
 
     def normof2(self, x,y):
         return sqrt(x**2 + y**2)
@@ -380,18 +363,15 @@
             print last+' Arnorm  =  %12.4e' % Arnorm
             print last+self.msg[istop+1]
 
-<<<<<<< HEAD
         self.converged = istop in [1,2,3,4]
         self.bestSolution = self.x = x
         self.istop = istop
         self.itn = itn
         self.residNorm = self.rnorm = rnorm
-=======
         self.x = self.bestSolution = x
         self.istop = istop
         self.itn = self.nMatvec = itn
         self.rnorm = self.residNorm = rnorm
->>>>>>> 46bd667b
         self.Arnorm = Arnorm
         self.Anorm = Anorm
         self.Acond = Acond
